"""
This file contains CBOW baseline specific modules and ports
"""

from typing import NamedTuple

import spacy
from jtr.core import *
from jtr.fun import simple_model_module, no_shared_resources
from jtr.tasks.xqa.fastqa import XQAPorts
from jtr.tasks.xqa.util import char_vocab_from_vocab, prepare_data, \
    unique_words_with_chars, stack_and_pad
from jtr.tf_fun.embedding import conv_char_embedding_alt
from jtr.tf_fun.xqa import xqa_min_crossentropy_span_loss

from jtr.tf_fun.dropout import fixed_dropout
from jtr.util import tfutil
from jtr.util.map import numpify

_max_span_size = 10


class CBowAnnotation(NamedTuple):
    question_tokens: List[str]
    question_ids: List[int]
    question_length: int
    question_embeddings: np.ndarray
    support_tokens: List[str]
    support_ids: List[int]
    support_length: int
    support_embeddings: np.ndarray
    word_in_question: List[float]
    token_offsets: List[int]
    answertype_span: Tuple[int, int]
    answer_spans: Optional[List[Tuple[int, int]]]


class CBOWXqaPorts:
    answer_type_span = TensorPort(tf.int32, [None, 2], "question_chars",
                                  "Represents pre-computed answer-type span in question",
                                  "[Q, 2]")

    span_candidates = TensorPort(tf.int32, [None, None, 2], "spans_for_prediction", "all spans for which are predicted",
                                 "[Q, SP, 2]")

    span_scores = TensorPort(tf.float32, [None], "span_scores for each question", "span scores",
                             "[Q, SP]")


class CBOWXqaInputModule(OnlineInputModule[CBowAnnotation]):
    def __init__(self, shared_vocab_config):
        self.shared_vocab_config = shared_vocab_config
        self.__nlp = spacy.load('en', parser=False)

    def setup_from_data(self, data: Iterable[Tuple[QASetting, List[Answer]]], dataset_name=None, identifier=None) -> SharedResources:
        # create character vocab + word lengths + char ids per word
        self.shared_vocab_config.config["char_vocab"] = char_vocab_from_vocab(self.shared_vocab_config.vocab)

    def setup(self):
        self.vocab = self.shared_vocab_config.vocab
        self.config = self.shared_vocab_config.config
        self.dropout = self.config.get("dropout", 1)
        self._rng = random.Random(self.config.get("seed", 123))
        self.emb_matrix = self.vocab.emb.lookup
        self.default_vec = np.zeros([self.vocab.emb_length])
        self.char_vocab = self.shared_vocab_config.config["char_vocab"]

    @property
    def batch_size(self):
        return self.config.get("batch_size", 1)

    def _get_emb(self, idx):
        if idx < self.emb_matrix.shape[0]:
            return self.emb_matrix[idx]
        else:
            return self.default_vec

    def __extract_answertype_span(self, tokens: List[str]) -> Tuple[int, int]:
        question = " ".join(tokens)
        doc = self.__nlp(question)
        start_id = -1
        end_id = -1
        for t in doc:
            if t.orth_.startswith("wh") or t.orth_ == "how":
                start_id = t.i
            if start_id >= 0 and t.tag_.startswith("V"):
                if doc[0].orth_.lower() == "what" and t.lemma_ == "be" and t.i == 1:
                    for i in range(t.i + 1, len(doc)):
                        if doc[i].pos_.startswith("N") == 1:
                            j = i + 1
                            while j < len(doc) and doc[j].pos_.startswith("N"):
                                j += 1
                            start_id = t.i + 1
                            end_id = j - 1
                            break
                break
            else:
                end_id = t.i

        if start_id < 0:
            start_id = 0
            end_id = len(doc) - 1
        if end_id < start_id:
            end_id = len(doc) - 1

        return (start_id, end_id)

    @property
    def output_ports(self) -> List[TensorPort]:
        return [XQAPorts.emb_question, XQAPorts.question_length,
                XQAPorts.emb_support, XQAPorts.support_length,
                # char
                XQAPorts.unique_word_chars, XQAPorts.unique_word_char_length,
                XQAPorts.question_words2unique, XQAPorts.support_words2unique,
                # features
                XQAPorts.word_in_question,
                # optional, only during training
                XQAPorts.correct_start_training, XQAPorts.answer2question_training,
                XQAPorts.keep_prob, XQAPorts.is_eval,
                # for output module
                XQAPorts.token_char_offsets,
                CBOWXqaPorts.answer_type_span]

    @property
    def training_ports(self) -> List[TensorPort]:
        return [XQAPorts.answer_span, XQAPorts.answer2question]

<<<<<<< HEAD
    def preprocess(self, questions: List[QASetting],
                   answers: Optional[List[List[Answer]]] = None,
                   is_eval: bool = False) \
                -> List[CBowAnnotation]:

        if answers is None:
            answers = [None] * len(questions)

        annotations = [self.preprocess_instance(q, a, is_eval)
                       for q, a in zip(questions, answers)]
        return [a for a in annotations if a is not None]


    def preprocess_instance(self, question: QASetting,
                            answers: Optional[List[Answer]],
                            is_eval: bool) \
            -> Optional[CBowAnnotation]:

        has_answers = answers is not None

        q_tokenized, q_ids, q_length, s_tokenized, s_ids, s_length, \
=======
    def batch_generator(self, dataset: Iterable[Tuple[QASetting, List[Answer]]], is_eval: bool, dataset_name=None,
                        identifier=None) -> Iterable[Mapping[TensorPort, np.ndarray]]:
        q_tokenized, q_ids, q_lengths, s_tokenized, s_ids, s_lengths, \
>>>>>>> 0dd02495
        word_in_question, token_offsets, answer_spans = \
            prepare_data(question, answers, self.vocab, self.config.get("lowercase", False),
                         with_answers=has_answers,
                         max_support_length=self.config.get("max_support_length", None))

        not_allowed = all(end - start > _max_span_size
                          for start, end in answer_spans)

        if is_eval and not_allowed:
            return None

        emb_support = np.zeros([s_length, self.emb_matrix.shape[1]])
        emb_question = np.zeros([q_length, self.emb_matrix.shape[1]])

        answertype_span = self.__extract_answertype_span(q_tokenized)

        for k in range(len(s_ids)):
            emb_support[k] = self._get_emb(s_ids[k])
        for k in range(len(q_ids)):
            emb_question[k] = self._get_emb(q_ids[k])

        return CBowAnnotation(
            question_tokens=q_tokenized,
            question_ids=q_ids,
            question_length=q_length,
            question_embeddings=emb_question,
            support_tokens=s_tokenized,
            support_ids=s_ids,
            support_length=s_length,
            support_embeddings=emb_support,
            word_in_question=word_in_question,
            token_offsets=token_offsets,
            answertype_span=answertype_span,
            answer_spans=answer_spans if has_answers else None,
        )


    def create_batch(self, annotations: List[CBowAnnotation],
                     is_eval: bool, with_answers: bool) \
            -> Mapping[TensorPort, np.ndarray]:

        batch_size = len(annotations)

        emb_supports = [a.support_embeddings for a in annotations]
        emb_questions = [a.question_embeddings for a in annotations]

        q_tokenized = [a.question_tokens for a in annotations]
        s_tokenized = [a.support_tokens for a in annotations]

        unique_words, unique_word_lengths, question2unique, support2unique = \
            unique_words_with_chars(q_tokenized, s_tokenized, self.char_vocab)

        output = {
            XQAPorts.unique_word_chars: unique_words,
            XQAPorts.unique_word_char_length: unique_word_lengths,
            XQAPorts.question_words2unique: question2unique,
            XQAPorts.support_words2unique: support2unique,
            XQAPorts.emb_support: stack_and_pad(emb_supports),
            XQAPorts.support_length: [a.support_length for a in annotations],
            XQAPorts.emb_question: stack_and_pad(emb_questions),
            XQAPorts.question_length: [a.question_length for a in annotations],
            XQAPorts.word_in_question: [a.word_in_question for a in annotations],
            XQAPorts.token_char_offsets: [a.token_offsets for a in annotations],
            CBOWXqaPorts.answer_type_span: [list(a.answertype_span) for a in annotations]
        }

        if with_answers:
            spans = [a.answer_spans for a in annotations]
            span2question = [i for i in range(batch_size) for _ in spans[i]]
            output.update({
                XQAPorts.answer_span: spans,
                XQAPorts.correct_start_training: [] if is_eval else [s[0] for s in spans],
                XQAPorts.answer2question: span2question,
                XQAPorts.answer2question_training: [] if is_eval else span2question,
                XQAPorts.keep_prob: 1.0 if is_eval else 1 - self.dropout,
                XQAPorts.is_eval: is_eval,
            })

        # we can only numpify in here, because bucketing is not possible prior
        batch = numpify(output, keys=[XQAPorts.unique_word_chars,
                                      XQAPorts.question_words2unique, XQAPorts.support_words2unique,
                                      XQAPorts.word_in_question, XQAPorts.token_char_offsets])
        return batch


cbow_xqa_like_model_module_factory = simple_model_module(
    input_ports=[XQAPorts.emb_question, XQAPorts.question_length,
                 XQAPorts.emb_support, XQAPorts.support_length,
                 # char embedding inputs
                 XQAPorts.unique_word_chars, XQAPorts.unique_word_char_length,
                 XQAPorts.question_words2unique, XQAPorts.support_words2unique,
                 # feature input
                 XQAPorts.word_in_question,
                 # optional input, provided only during training
                 XQAPorts.correct_start_training, XQAPorts.answer2question_training,
                 XQAPorts.keep_prob, XQAPorts.is_eval,
                 CBOWXqaPorts.answer_type_span],
    output_ports=[CBOWXqaPorts.span_scores, CBOWXqaPorts.span_candidates,
                  XQAPorts.span_prediction],
    training_input_ports=[CBOWXqaPorts.span_scores, CBOWXqaPorts.span_candidates,
                          XQAPorts.answer_span, XQAPorts.answer2question],
    training_output_ports=[Ports.loss])


def cbow_xqa_like_with_min_crossentropy_loss_factory(shared_resources, f):
    return cbow_xqa_like_model_module_factory(shared_resources, f, no_shared_resources(xqa_min_crossentropy_span_loss))


# Very specialized and therefore not sharable  TF code for fast qa model.
def cbow_xqa_model_module(shared_vocab_config):
    return cbow_xqa_like_with_min_crossentropy_loss_factory(shared_vocab_config, cbow_xqa_model)


def cbow_xqa_model(shared_vocab_config, emb_question, question_length,
                   emb_support, support_length,
                   unique_word_chars, unique_word_char_length,
                   question_words2unique, support_words2unique,
                   word_in_question,
                   correct_start, answer2question, keep_prob, is_eval,
                   answer_type_span):
    """
    cbow_baseline_model model
    Args:
        shared_vocab_config: has at least a field config (dict) with keys "rep_dim", "rep_dim_input"
        emb_question: [Q, L_q, N]
        question_length: [Q]
        emb_support: [Q, L_s, N]
        support_length: [Q]
        unique_word_chars
        unique_word_char_length
        question_words2unique
        support_words2unique
        word_in_question: [Q, L_s]
        correct_start: [A], only during training, window_size.e., is_eval=False
        answer2question: [A], only during training, window_size.e., is_eval=False
        keep_prob: []
        is_eval: []
        answer_type_span: [Q, 2], span within question marking the expected answer type

    Returns:
        start_scores [B, L_s, N], end_scores [B, L_s, N], span_prediction [B, 2]
    """
    with tf.variable_scope("cbow_xqa", initializer=tf.contrib.layers.xavier_initializer()):
        # Some helpers
        batch_size = tf.shape(question_length)[0]
        max_support_length = tf.reduce_max(support_length)
        max_question_length = tf.reduce_max(question_length)

        input_size = shared_vocab_config.config["repr_dim_input"]
        size = shared_vocab_config.config["repr_dim"]
        with_char_embeddings = shared_vocab_config.config.get("with_char_embeddings", False)

        # set shapes for inputs
        emb_question.set_shape([None, None, input_size])
        emb_support.set_shape([None, None, input_size])

        if with_char_embeddings:
            # compute combined embeddings
            [char_emb_question, char_emb_support] = conv_char_embedding_alt(shared_vocab_config.config["char_vocab"],
                                                                            size,
                                                                            unique_word_chars, unique_word_char_length,
                                                                            [question_words2unique,
                                                                             support_words2unique])

            emb_question = tf.concat([emb_question, char_emb_question], 2)
            emb_support = tf.concat([emb_support, char_emb_support], 2)
            input_size += size

            # set shapes for inputs
            emb_question.set_shape([None, None, input_size])
            emb_support.set_shape([None, None, input_size])

        # variational dropout
        dropout_shape = tf.unstack(tf.shape(emb_question))
        dropout_shape[1] = 1

        [emb_question, emb_support] = tf.cond(is_eval,
                                              lambda: [emb_question, emb_support],
                                              lambda: fixed_dropout([emb_question, emb_support],
                                                                    keep_prob, dropout_shape))

        # question encoding
        answer_type_start = tf.squeeze(tf.slice(answer_type_span, [0, 0], [-1, 1]), axis=0)
        answer_type_end = tf.squeeze(tf.slice(answer_type_span, [0, 1], [-1, -1]), axis=0)
        answer_type_mask = tfutil.mask_for_lengths(answer_type_start, batch_size, max_question_length, value=1.0) * \
                           tfutil.mask_for_lengths(answer_type_end + 1, batch_size, max_question_length,
                                                   mask_right=False, value=1.0)
        answer_type = tf.reduce_sum(emb_question * tf.expand_dims(answer_type_mask, 2), 1) / \
                      tf.maximum(1.0, tf.reduce_sum(answer_type_mask, 1, keep_dims=True))

        batch_size_range = tf.range(0, batch_size)
        answer_type_start_state = tf.gather_nd(emb_question, tf.stack([batch_size_range, answer_type_start], 1))
        answer_type_end_state = tf.gather_nd(emb_question, tf.stack([batch_size_range, answer_type_end], 1))

        question_rep = tf.concat([answer_type, answer_type_start_state, answer_type_end_state], 1)
        question_rep.set_shape([None, input_size * 3])

        # wiq features
        support_mask = tfutil.mask_for_lengths(support_length, batch_size)
        question_binary_mask = tfutil.mask_for_lengths(question_length, batch_size, mask_right=False, value=1.0)

        v_wiqw = tf.get_variable("v_wiq_w", [1, 1, input_size],
                                 initializer=tf.constant_initializer(1.0))

        wiq_w = tf.matmul(emb_question * v_wiqw, emb_support, adjoint_b=True)
        wiq_w = wiq_w + tf.expand_dims(support_mask, 1)

        wiq_w = tf.reduce_sum(tf.nn.softmax(wiq_w) * tf.expand_dims(question_binary_mask, 2), [1])

        wiq_exp = tf.stack([word_in_question, wiq_w], 2)

        # support span encoding
        spans = [tf.stack([tf.range(0, max_support_length), tf.range(0, max_support_length)], 1)]

        wiq_exp = tf.pad(wiq_exp, [[0, 0], [20, 20], [0, 0]])
        wiq_pooled5 = tf.layers.average_pooling1d(
            tf.slice(wiq_exp, [0, 15, 0], tf.stack([-1, max_support_length + 10, -1])), 5, [1], 'valid')
        wiq_pooled10 = tf.layers.average_pooling1d(
            tf.slice(wiq_exp, [0, 10, 0], tf.stack([-1, max_support_length + 20, -1])), 10, [1], 'valid')
        wiq_pooled20 = tf.layers.average_pooling1d(wiq_exp, 20, [1], 'valid')

        wiqs_left5 = [tf.slice(wiq_pooled5, [0, 0, 0], tf.stack([-1, max_support_length, -1]))]
        wiqs_right5 = [tf.slice(wiq_pooled5, [0, 6, 0], [-1, -1, -1])]
        wiqs_left10 = [tf.slice(wiq_pooled10, [0, 0, 0], tf.stack([-1, max_support_length, -1]))]
        wiqs_right10 = [tf.slice(wiq_pooled10, [0, 11, 0], [-1, -1, -1])]
        wiqs_left20 = [tf.slice(wiq_pooled20, [0, 0, 0], tf.stack([-1, max_support_length, -1]))]
        wiqs_right20 = [tf.slice(wiq_pooled20, [0, 21, 0], [-1, -1, -1])]

        context_window = 5
        padded_support = tf.pad(emb_support, [[0, 0], [context_window, context_window], [0, 0]], "CONSTANT")
        # [B, L + 10 - 4, S]
        emb_support_windows = tf.layers.average_pooling1d(padded_support, 5, [1], "VALID", "channels_last")

        left_context_windows = tf.slice(emb_support_windows, [0, 0, 0],
                                        tf.stack([-1, max_support_length, -1]))
        right_context_windows = tf.slice(emb_support_windows, [0, context_window + 1, 0],
                                         [-1, -1, -1])
        span_rep = [tf.concat([emb_support, emb_support, emb_support, left_context_windows, right_context_windows], 2)]

        for window_size in range(2, _max_span_size + 1):
            start = tf.slice(emb_support, [0, 0, 0], tf.stack([-1, max_support_length - (window_size - 1), -1]))
            end = tf.slice(emb_support, [0, window_size - 1, 0], [-1, -1, -1])
            averagespan = tf.layers.average_pooling1d(emb_support, window_size, [1], "VALID", "channels_last")

            left_context_windows = tf.slice(emb_support_windows, [0, 0, 0],
                                            tf.stack([-1, max_support_length - (window_size - 1), -1]))
            right_context_windows = tf.slice(emb_support_windows, [0, window_size - 1 + context_window + 1, 0],
                                             [-1, -1, -1])

            span_rep.append(tf.concat([averagespan, start, end, left_context_windows, right_context_windows], 2))

            wiqs_left5.append(
                tf.slice(wiq_pooled5, [0, 0, 0], tf.stack([-1, max_support_length - (window_size - 1), -1])))
            wiqs_left10.append(
                tf.slice(wiq_pooled10, [0, 0, 0], tf.stack([-1, max_support_length - (window_size - 1), -1])))
            wiqs_left20.append(
                tf.slice(wiq_pooled20, [0, 0, 0], tf.stack([-1, max_support_length - (window_size - 1), -1])))

            wiqs_right5.append(tf.slice(wiq_pooled5, [0, window_size + 5, 0], [-1, -1, -1]))
            wiqs_right10.append(tf.slice(wiq_pooled10, [0, window_size + 10, 0], [-1, -1, -1]))
            wiqs_right20.append(tf.slice(wiq_pooled20, [0, window_size + 20, 0], [-1, -1, -1]))

            spans.append(tf.stack([tf.range(0, max_support_length - (window_size - 1)),
                                   tf.range(window_size - 1, max_support_length)], 1))

        span_rep = tf.concat(span_rep, 1)
        span_rep.set_shape([None, None, input_size * 5])
        wiqs_left5 = tf.concat(wiqs_left5, 1)
        wiqs_left10 = tf.concat(wiqs_left10, 1)
        wiqs_left20 = tf.concat(wiqs_left20, 1)

        wiqs_right5 = tf.concat(wiqs_right5, 1)
        wiqs_right10 = tf.concat(wiqs_right10, 1)
        wiqs_right20 = tf.concat(wiqs_right20, 1)

        spans = tf.concat(spans, 0)

        # scoring
        with tf.variable_scope("question_rep"):
            question_rep = tf.layers.dense(question_rep, size, activation=tf.tanh)
        with tf.variable_scope("question_inter"):
            question_inter = tf.layers.dense(question_rep, size, activation=None)

        with tf.variable_scope("span_rep"):
            span_rep = tf.layers.dense(span_rep, size, activation=tf.tanh)

        span_question_rep = tf.concat([span_rep, tf.expand_dims(question_rep, 1) * span_rep,
                                       wiqs_left5, wiqs_left10, wiqs_left20,
                                       wiqs_right5, wiqs_right10, wiqs_right20], 2)
        span_question_rep.set_shape([None, None, 2 * size + 6 * 2])

        with tf.variable_scope("hidden"):
            h = tf.tanh(tf.layers.dense(span_question_rep, size, activation=None) + tf.expand_dims(question_inter, 1))

        with tf.variable_scope("scoring"):
            span_scores = tf.squeeze(tf.layers.dense(h, 1, activation=None), 2)

        best_span = tf.arg_max(span_scores, 1)
        predicted_span = tf.gather(spans, best_span)

        return span_scores, tf.tile(tf.expand_dims(spans, 0), tf.stack([batch_size, 1, 1])), predicted_span<|MERGE_RESOLUTION|>--- conflicted
+++ resolved
@@ -125,7 +125,6 @@
     def training_ports(self) -> List[TensorPort]:
         return [XQAPorts.answer_span, XQAPorts.answer2question]
 
-<<<<<<< HEAD
     def preprocess(self, questions: List[QASetting],
                    answers: Optional[List[List[Answer]]] = None,
                    is_eval: bool = False) \
@@ -147,11 +146,6 @@
         has_answers = answers is not None
 
         q_tokenized, q_ids, q_length, s_tokenized, s_ids, s_length, \
-=======
-    def batch_generator(self, dataset: Iterable[Tuple[QASetting, List[Answer]]], is_eval: bool, dataset_name=None,
-                        identifier=None) -> Iterable[Mapping[TensorPort, np.ndarray]]:
-        q_tokenized, q_ids, q_lengths, s_tokenized, s_ids, s_lengths, \
->>>>>>> 0dd02495
         word_in_question, token_offsets, answer_spans = \
             prepare_data(question, answers, self.vocab, self.config.get("lowercase", False),
                          with_answers=has_answers,
@@ -222,8 +216,8 @@
             spans = [a.answer_spans for a in annotations]
             span2question = [i for i in range(batch_size) for _ in spans[i]]
             output.update({
-                XQAPorts.answer_span: spans,
-                XQAPorts.correct_start_training: [] if is_eval else [s[0] for s in spans],
+                XQAPorts.answer_span: [s for s_list in spans for s in s_list],
+                XQAPorts.correct_start_training: [] if is_eval else [s[0] for s_list in spans for s in s_list],
                 XQAPorts.answer2question: span2question,
                 XQAPorts.answer2question_training: [] if is_eval else span2question,
                 XQAPorts.keep_prob: 1.0 if is_eval else 1 - self.dropout,
