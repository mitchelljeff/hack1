# -*- coding: utf-8 -*-

from jtr.core import *
from jtr.data_structures import *
from jtr.preprocessing import preprocess_with_pipeline
from jtr.tf_fun import rnn, simple

from jtr.tasks.mcqa.abstract_multiplechoice import AbstractSingleSupportFixedClassModel
from jtr.util.batch import get_batches
from jtr.util.map import numpify
from jtr.util.pipelines import pipeline, transpose_dict_of_lists

from typing import List, Tuple, Mapping, Iterable, Any

import tensorflow as tf
import numpy as np


class SimpleMCInputModule(OnlineInputModule[Mapping[str, Any]]):
    def __init__(self, shared_resources):
        self.vocab = shared_resources.vocab
        self.config = shared_resources.config
        self.shared_resources = shared_resources
        self._rng = random.Random(self.config.get("seed", 123))

    def setup_from_data(self, data: Iterable[Tuple[QASetting, List[Answer]]], dataset_name=None, identifier=None):

        # Run preprocessing once for all data in order to populate the vocabulary.
        questions, answers = zip(*data)
        self.preprocess(questions, answers)

    @property
    def training_ports(self) -> List[TensorPort]:
        return [Ports.Target.candidate_1hot]

<<<<<<< HEAD
=======
    def preprocess(self, data, test_time=False):
        corpus = {"support": [], "question": [], "candidates": []}
        if not test_time:
            corpus["answers"] = []
        for xy in data:
            if test_time:
                x = xy
                y = None
            else:
                x, y = xy
            corpus["support"].append(x.support)
            corpus["question"].append(x.question)
            corpus["candidates"].append(x.atomic_candidates)
            if not test_time:
                assert len(y) == 1
                corpus["answers"].append([y[0].text])
        corpus, _, _, _ = pipeline(corpus, self.vocab, sepvocab=False,
                                   test_time=test_time)
        return corpus
>>>>>>> 0dd02495

    def preprocess(self, questions: List[QASetting],
                   answers: Optional[List[List[Answer]]] = None,
                   is_eval: bool = False) \
            -> List[Mapping[str, Any]]:

        output_keys = ["support", "question", "candidates"]
        corpus = {
            "support": [q.support for q in questions],
            "question": [q.question for q in questions],
            "candidates": [q.atomic_candidates for q in questions]
        }

        if answers:
            assert len(answers) == len(questions)
            assert all(len(a) == 1 for a in answers)

            corpus["answers"] = [a[0] for a in answers]
            output_keys += ["targets"]

        corpus, _, _, _ = pipeline(corpus, self.vocab, sepvocab=False,
                                   test_time=(answers is None))

        return transpose_dict_of_lists(corpus, output_keys)

    def create_batch(self, annotations: List[Mapping[str, Any]],
                     is_eval: bool, with_answers: bool) \
            -> Mapping[TensorPort, np.ndarray]:

        x_dict = {
            Ports.Input.multiple_support: [a["support"] for a in annotations],
            Ports.Input.question: [a["question"] for a in annotations],
            Ports.Input.atomic_candidates: [a["candidates"] for a in annotations]
        }

        if not is_eval:

            x_dict.update({
                Ports.Target.candidate_1hot: [a["targets"] for a in annotations]
            })

        return numpify(x_dict)

    @property
    def output_ports(self) -> List[TensorPort]:
        return [Ports.Input.multiple_support,
                Ports.Input.question, Ports.Input.atomic_candidates]


class MultiSupportFixedClassInputs(InputModule):
    def __init__(self, shared_resources):
        self.shared_resources = shared_resources

    @property
    def training_ports(self) -> List[TensorPort]:
        return [Ports.Target.target_index]

    @property
    def output_ports(self) -> List[TensorPort]:
        """Defines the outputs of the InputModule

        1. Word embedding index tensor of questions of mini-batchs
        2. Word embedding index tensor of support of mini-batchs
        3. Max timestep length of mini-batches for support tensor
        4. Max timestep length of mini-batches for question tensor
        5. Labels
        """
        return [Ports.Input.multiple_support,
                Ports.Input.question, Ports.Input.support_length,
                Ports.Input.question_length, Ports.Target.target_index, Ports.Input.sample_id]

    def __call__(self, qa_settings: List[QASetting]) \
            -> Mapping[TensorPort, np.ndarray]:
        corpus, _, _, _ = \
            preprocess_with_pipeline(qa_settings,
                                     self.shared_resources.vocab,
                                     self.shared_resources.answer_vocab,
                                     use_single_support=True, sepvocab=True,
                                     test_time=True)

        xy_dict = {
            Ports.Input.multiple_support: corpus["support"],
            Ports.Input.question: corpus["question"],
            Ports.Input.question_length: corpus['question_lengths'],
            Ports.Input.support_length: corpus['support_lengths'],
            Ports.Input.sample_id: corpus['ids']
        }

        return numpify(xy_dict)


    def setup_from_data(self, data: Iterable[Tuple[QASetting, List[Answer]]], dataset_name=None, identifier=None):
        sepvocab=True
        corpus, train_vocab, train_answer_vocab, train_candidate_vocab = \
                preprocess_with_pipeline(data, self.shared_resources.vocab,
                        None, sepvocab=sepvocab)
        train_vocab.freeze()
        train_answer_vocab.freeze()
        train_candidate_vocab.freeze()
        self.shared_resources.config['answer_size'] = len(train_answer_vocab)
        self.shared_resources.vocab = train_vocab
        if sepvocab:
            self.shared_resources.answer_vocab = train_answer_vocab
        else:
            self.shared_resources.answer_vocab = train_vocab

    def batch_generator(self, dataset: Iterable[Tuple[QASetting, List[Answer]]], is_eval: bool, dataset_name=None,
                        identifier=None) -> List[Mapping[TensorPort, np.ndarray]]:
        corpus, _, _, _ = \
                preprocess_with_pipeline(dataset,
                        self.shared_resources.vocab,
                        self.shared_resources.answer_vocab,
                        sepvocab=True)

        xy_dict = {
            Ports.Input.multiple_support: corpus["support"],
            Ports.Input.question: corpus["question"],
            Ports.Target.target_index:  [a[0] for a in corpus["answers"]],
            Ports.Input.question_length: corpus['question_lengths'],
            Ports.Input.support_length: corpus['support_lengths'],
            Ports.Input.sample_id: corpus['ids']
        }

        return get_batches(xy_dict)


class SimpleMCModelModule(SimpleModelModule):

    @property
    def input_ports(self) -> List[TensorPort]:
        return [Ports.Input.multiple_support, Ports.Input.question, Ports.Input.atomic_candidates]

    @property
    def output_ports(self) -> List[TensorPort]:
        return [Ports.Prediction.logits]

    @property
    def training_input_ports(self) -> List[TensorPort]:
        return [Ports.Prediction.logits, Ports.Target.candidate_1hot]

    @property
    def training_output_ports(self) -> List[TensorPort]:
        return [Ports.loss]

    def create_training_output(self,
                               shared_resources: SharedResources,
                               logits: tf.Tensor,
                               candidate_labels: tf.Tensor) -> Sequence[tf.Tensor]:
        loss = tf.nn.softmax_cross_entropy_with_logits(logits=logits,
                labels=candidate_labels)
        return loss,

    def create_output(self,
                      shared_resources: SharedResources,
                      multiple_support: tf.Tensor,
                      question: tf.Tensor,
                      atomic_candidates: tf.Tensor) -> Sequence[tf.Tensor]:
        emb_dim = shared_resources.config["repr_dim"]
        with tf.variable_scope("simplce_mcqa"):
            # varscope.reuse_variables()
            embeddings = tf.get_variable(
                "embeddings", [len(self.shared_resources.vocab), emb_dim],
                trainable=True, dtype="float32")

            embedded_supports = tf.reduce_sum(tf.gather(embeddings, multiple_support), (1, 2))  # [batch_size, emb_dim]
            embedded_question = tf.reduce_sum(tf.gather(embeddings, question), (1,))  # [batch_size, emb_dim]
            embedded_supports_and_question = embedded_supports + embedded_question
            embedded_candidates = tf.gather(embeddings, atomic_candidates)  # [batch_size, num_candidates, emb_dim]

            scores = tf.matmul(embedded_candidates, tf.expand_dims(embedded_supports_and_question, -1))

            squeezed = tf.squeeze(scores, 2)
            return squeezed,


class SimpleMCOutputModule(OutputModule):
    def __init__(self):
        self.setup()

    def setup(self):
        pass

    @property
    def input_ports(self) -> List[TensorPort]:
        return [Ports.Prediction.logits]

    def __call__(self, inputs: List[QASetting], logits: np.ndarray) -> List[Answer]:
        # len(inputs) == batch size
        # logits: [batch_size, max_num_candidates]
        winning_indices = np.argmax(logits, axis=1)
        result = []
        for index_in_batch, question in enumerate(inputs):
            winning_index = winning_indices[index_in_batch]
            score = logits[index_in_batch, winning_index]
            result.append(Answer(question.atomic_candidates[winning_index], score=score))
        return result


class PairOfBiLSTMOverSupportAndQuestionModel(AbstractSingleSupportFixedClassModel):
    def forward_pass(self, shared_resources,
                     Q_ids, Q_lengths,
                     S_ids,  S_lengths,
                     num_classes):
        # final states_fw_bw dimensions:
        # [[[batch, output dim], [batch, output_dim]]
        S_ids = tf.squeeze(S_ids, 1)
        S_lengths = tf.squeeze(S_lengths, 1)

        Q_seq = tf.nn.embedding_lookup(self.question_embedding_matrix, Q_ids)
        S_seq = tf.nn.embedding_lookup(self.support_embedding_matrix, S_ids)

        all_states_fw_bw, final_states_fw_bw = rnn.pair_of_bidirectional_LSTMs(
            Q_seq, Q_lengths, S_seq, S_lengths, shared_resources.config['repr_dim'],
            drop_keep_prob=1.0 - shared_resources.config['dropout'],
            conditional_encoding=True)
        # ->  [batch, 2*output_dim]
        final_states = tf.concat([final_states_fw_bw[0][1], final_states_fw_bw[1][1]],axis=1)
        # [batch, 2*output_dim] -> [batch, num_classes]
        outputs = simple.fully_connected_projection(final_states, num_classes)
        return outputs


class DecomposableAttentionModel(AbstractSingleSupportFixedClassModel):
    def forward_pass(self, shared_resources,
                     question, question_length,
                     support, support_length,
                     num_classes):
        # final states_fw_bw dimensions:
        # [[[batch, output dim], [batch, output_dim]]
        support = tf.squeeze(support, 1)
        support_length = tf.squeeze(support_length, 1)

        question_embedding = tf.nn.embedding_lookup(self.question_embedding_matrix, question)
        support_embedding = tf.nn.embedding_lookup(self.support_embedding_matrix, support)

        model_kwargs = {
            'sequence1': question_embedding,
            'sequence1_length': question_length,
            'sequence2': support_embedding,
            'sequence2_length': support_length,
            'representation_size': 200,
            'dropout_keep_prob': 1.0 - shared_resources.config.get('dropout', 0),
            'use_masking': True,
            'prepend_null_token': True
        }

        from jtr.tasks.mcqa.dam import FeedForwardDAMP
        model = FeedForwardDAMP(**model_kwargs)
        logits = model()
        return logits


class ESIMModel(AbstractSingleSupportFixedClassModel):
    def forward_pass(self, shared_resources,
                     question, question_length,
                     support, support_length,
                     num_classes):
        # final states_fw_bw dimensions:
        # [[[batch, output dim], [batch, output_dim]]
        support = tf.squeeze(support, 1)
        support_length = tf.squeeze(support_length, 1)

        question_embedding = tf.nn.embedding_lookup(self.question_embedding_matrix, question)
        support_embedding = tf.nn.embedding_lookup(self.support_embedding_matrix, support)

        model_kwargs = {
            'sequence1': question_embedding,
            'sequence1_length': question_length,
            'sequence2': support_embedding,
            'sequence2_length': support_length,
            'representation_size': shared_resources.config.get('repr_dim', 300),
            'dropout_keep_prob': 1.0 - shared_resources.config.get('dropout', 0),
            'use_masking': True
        }

        from jtr.tasks.mcqa.esim import ESIM
        model = ESIM(**model_kwargs)
        logits = model()
        return logits


class EmptyOutputModule(OutputModule):

    def __init__(self):
        self.setup()

    @property
    def input_ports(self) -> List[TensorPort]:
        return [Ports.Prediction.logits,
                Ports.Prediction.candidate_index]

    def __call__(self, inputs: List[QASetting], *tensor_inputs: np.ndarray) -> List[Answer]:
        return tensor_inputs

    def setup(self):
        pass

    def store(self, path):
        pass

    def load(self, path):
        pass


class MisclassificationOutputModule(OutputModule):

    def __init__(self, interval, limit=100):
        self.lower, self.upper = interval
        self.limit = limit
        self.i = 0
        self.setup()

    @property
    def input_ports(self) -> List[TensorPort]:
        return [Ports.Prediction.logits,
                Ports.Prediction.candidate_index,
                Ports.Target.target_index,
                Ports.Input.sample_id]

    def __call__(self, inputs: List[QASetting],
                 logits,
                 candidate_idx,
                 labels,
                 sample_ids) -> List[Answer]:
        if self.i >= self.limit:
            return

        class2idx = {}
        idx2class = {}

        def softmax(x):
            """Compute softmax values for each sets of scores in x."""
            e_x = np.exp(x - np.max(x, 1).reshape(-1, 1))
            return e_x / e_x.sum(1).reshape(-1, 1)

        logits = softmax(logits)
        num_classes = logits.shape[1]
        for i, (right_idx, predicted_idx) in enumerate(zip(labels, candidate_idx)):
            data_idx = sample_ids[i]
            qa, answer = inputs[data_idx]
            answer = answer[0]
            if answer.text not in class2idx:
                class2idx[answer.text] = right_idx
                idx2class[right_idx] = answer.text
            if len(class2idx) < num_classes: continue
            if self.i >= self.limit: continue
            if right_idx == predicted_idx: continue
            score = logits[i][right_idx]
            if self.lower < score < self.upper:
                self.i += 1
                logger.info('Question: {0}'.format(qa.question))
                logger.info('Support: {0}'.format(qa.support[0]))
                logger.info('Answer: {0}'.format(answer.text))
                logger.info('Predicted class: {0}'.format(idx2class[predicted_idx]))

                predictions_str = str([(idx2class[b], a) for a,b in zip(logits[i], range(num_classes))])
                logger.info('Predictions: {0}'.format(predictions_str))

    def setup(self):
        pass

    def store(self, path):
        pass

    def load(self, path):
        pass<|MERGE_RESOLUTION|>--- conflicted
+++ resolved
@@ -33,29 +33,6 @@
     def training_ports(self) -> List[TensorPort]:
         return [Ports.Target.candidate_1hot]
 
-<<<<<<< HEAD
-=======
-    def preprocess(self, data, test_time=False):
-        corpus = {"support": [], "question": [], "candidates": []}
-        if not test_time:
-            corpus["answers"] = []
-        for xy in data:
-            if test_time:
-                x = xy
-                y = None
-            else:
-                x, y = xy
-            corpus["support"].append(x.support)
-            corpus["question"].append(x.question)
-            corpus["candidates"].append(x.atomic_candidates)
-            if not test_time:
-                assert len(y) == 1
-                corpus["answers"].append([y[0].text])
-        corpus, _, _, _ = pipeline(corpus, self.vocab, sepvocab=False,
-                                   test_time=test_time)
-        return corpus
->>>>>>> 0dd02495
-
     def preprocess(self, questions: List[QASetting],
                    answers: Optional[List[List[Answer]]] = None,
                    is_eval: bool = False) \
@@ -72,7 +49,7 @@
             assert len(answers) == len(questions)
             assert all(len(a) == 1 for a in answers)
 
-            corpus["answers"] = [a[0] for a in answers]
+            corpus["answers"] = answers
             output_keys += ["targets"]
 
         corpus, _, _, _ = pipeline(corpus, self.vocab, sepvocab=False,
@@ -132,7 +109,7 @@
             preprocess_with_pipeline(qa_settings,
                                      self.shared_resources.vocab,
                                      self.shared_resources.answer_vocab,
-                                     use_single_support=True, sepvocab=True,
+                                     sepvocab=True,
                                      test_time=True)
 
         xy_dict = {
