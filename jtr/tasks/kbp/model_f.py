# -*- coding: utf-8 -*-

from random import shuffle
from typing import Any

from jtr.core import *
from jtr.util.map import numpify, deep_map, notokenize
from jtr.util.pipelines import transpose_dict_of_lists


class ShuffleList:
    def __init__(self,drawlist,qa):
        assert len(drawlist) > 0
        self.qa = qa
        self.drawlist = drawlist
        shuffle(self.drawlist)
        self.iter = self.drawlist.__iter__()
    def next(self,q):
        try:
            avoided = False
            trial, max_trial = 0, 50
            samp = None
            while not avoided and trial < max_trial:
                samp = next(self.iter)
                trial += 1
                avoided = False if samp in self.qa[q] else True
            return samp
        except:
            shuffle(self.drawlist)
            self.iter = self.drawlist.__iter__()
            return next(self.iter)


def posnegsample(corpus, question_key, answer_key, candidate_key,sl):
    question_dataset = corpus[question_key]
    candidate_dataset = corpus[candidate_key]
    answer_dataset = corpus[answer_key]
    new_candidates = []
    assert (len(candidate_dataset) == len(answer_dataset))
    for i in range(0, len(candidate_dataset)):
        question = question_dataset[i][0]
        candidates = candidate_dataset[i]
        answers = [answer_dataset[i]] if not hasattr(answer_dataset[i],'__len__') else answer_dataset[i]
        posneg = [] + answers
        avoided = False
        trial, max_trial = 0, 50
        samp = None
        while (not avoided and trial < max_trial):
            samp = sl.next(question)
            trial += 1
            avoided = False if samp in answers else True
        posneg.append(samp)
        new_candidates.append(posneg)
    result = {}
    result.update(corpus)
    result[candidate_key] = new_candidates
    return result


class ModelFInputModule(OnlineInputModule[Mapping[str, Any]]):
    def __init__(self, shared_resources):
        self.shared_resources = shared_resources

    def setup_from_data(self, data: Iterable[Tuple[QASetting, List[Answer]]], dataset_name=None, identifier=None):
        questions, answers = zip(*data)
        self.preprocess(questions, answers)
        self.shared_resources.vocab.freeze()
        return self.shared_resources

    @property
    def training_ports(self) -> List[TensorPort]:
        return [Ports.Target.target_index]

    @property
    def batch_size(self):
        return self.shared_resources.config['batch_size']

    def preprocess(self, questions: List[QASetting],
                   answers: Optional[List[List[Answer]]] = None,
                   is_eval: bool = False) \
            -> List[Mapping[str, Any]]:

        has_answers = answers is not None
        answers = answers or [None] * len(questions)

        corpus = { "question": [], "candidates": [], "answers":[]}
        for x, y in zip(questions, answers):

            corpus["question"].append(x.question)
            corpus["candidates"].append(x.atomic_candidates)

            if y is not None:
                assert len(y) == 1
                corpus["answers"].append([y[0].text])
        corpus = deep_map(corpus, notokenize, ['question'])
        corpus = deep_map(corpus, self.shared_resources.vocab, ['question'])
        corpus = deep_map(corpus, self.shared_resources.vocab, ['candidates'], cache_fun=True)
<<<<<<< HEAD
        corpus = deep_map(corpus, self.shared_resources.vocab, ['answers'])
        qanswers = {}
        for i,q in enumerate(corpus['question']):
            q0=q[0]
            if q0 not in qanswers:
                qanswers[q0] = set()
            a = corpus["answers"][i]
            qanswers[q0].add(a)
        if not test_time:
            sl = ShuffleList(corpus["candidates"][0], qanswers)
            corpus = posnegsample(corpus, 'question', 'answers', 'candidates', sl)
            #corpus = dynamic_subsample(corpus,'candidates','answers',how_many=1)
        return corpus

    def batch_generator(self, dataset: Iterable[Tuple[QASetting, List[Answer]]], is_eval: bool, dataset_name=None,
                        identifier=None) -> Iterable[Mapping[TensorPort, np.ndarray]]:
        corpus = self.preprocess(dataset, test_time=is_eval)
        xy_dict = {
            Ports.Input.question: corpus["question"],
            Ports.Input.atomic_candidates: corpus["candidates"],
            Ports.Target.target_index: corpus["answers"]
        }
        return get_batches(xy_dict, batch_size=self.shared_resources.config['batch_size'],exact_epoch=True)

    def __call__(self, qa_settings: List[QASetting]) -> Mapping[TensorPort, np.ndarray]:
        corpus = self.preprocess(qa_settings, test_time=True)
        xy_dict = {
            Ports.Input.question: corpus["question"],
            Ports.Input.atomic_candidates: corpus["candidates"],
            Ports.Target.target_index: corpus["answers"]
=======

        if has_answers:
            corpus = deep_map(corpus, self.shared_resources.vocab, ['answers'])
            qanswers = {}
            for i,q in enumerate(corpus['question']):
                q0=q[0]
                if q0 not in qanswers:
                    qanswers[q0] = set()
                a = corpus["answers"][i][0]
                qanswers[q0].add(a)
            if not is_eval:
                sl = ShuffleList(corpus["candidates"][0], qanswers)
                corpus = posnegsample(corpus, 'question', 'answers', 'candidates', sl)
                #corpus = dynamic_subsample(corpus,'candidates','answers',how_many=1)

        return transpose_dict_of_lists(corpus,
                                       ["question", "candidates"] +
                                       (["answers"] if has_answers else []))

    def create_batch(self, annotations: List[Mapping[str, Any]],
                     is_eval: bool, with_answers: bool) \
            -> Mapping[TensorPort, np.ndarray]:

        output = {
            Ports.Input.question: [a["question"] for a in annotations],
            Ports.Input.atomic_candidates: [a["candidates"] for a in annotations]
>>>>>>> 44261a07
        }

        if with_answers:
            output.update({
                Ports.Target.target_index: [a["answers"][0] for a in annotations]
            })
        return numpify(output)

    @property
    def output_ports(self) -> List[TensorPort]:
        return [Ports.Input.question, Ports.Input.atomic_candidates, Ports.Target.target_index]


class ModelFModelModule(SimpleModelModule):
    @property
    def input_ports(self) -> List[TensorPort]:
        return [Ports.Input.question, Ports.Input.atomic_candidates, Ports.Target.target_index]

    @property
    def output_ports(self) -> List[TensorPort]:
        return [Ports.Prediction.logits, Ports.loss]

    @property
    def training_input_ports(self) -> List[TensorPort]:
        return [Ports.loss]

    @property
    def training_output_ports(self) -> List[TensorPort]:
        return [Ports.loss]

    def create_training_output(self,
                               shared_resources: SharedResources,
                               loss: tf.Tensor) -> Sequence[tf.Tensor]:
        return loss,

    def create_output(self,
                      shared_resources: SharedResources,
                      question: tf.Tensor,
                      atomic_candidates: tf.Tensor,
                      target_index: tf.Tensor) -> Sequence[tf.Tensor]:
        repr_dim = shared_resources.config["repr_dim"]
        with tf.variable_scope("modelf"):
            embeddings = tf.get_variable(
                "embeddings",
                trainable=True, dtype="float32",
                initializer=tf.random_uniform([len(shared_resources.vocab), repr_dim],-.1,.1))

            embedded_question = tf.gather(embeddings, question)  # [batch_size, 1, repr_dim]
            embedded_candidates = tf.nn.sigmoid(tf.gather(embeddings, atomic_candidates))  # [batch_size, num_candidates, repr_dim]
            embedded_answer = tf.expand_dims(tf.nn.sigmoid(tf.gather(embeddings, target_index)),1)  # [batch_size, 1, repr_dim]
            #embedded_candidates = tf.gather(embeddings, atomic_candidates)  # [batch_size, num_candidates, repr_dim]
            #embedded_answer = tf.expand_dims(tf.gather(embeddings, target_index),1)  # [batch_size, 1, repr_dim]
            logits = tf.reduce_sum(tf.multiply(embedded_candidates,embedded_question),2) # [batch_size, num_candidates]
            answer_score = tf.reduce_sum(tf.multiply(embedded_question,embedded_answer),2)  # [batch_size, 1]
            loss = tf.reduce_sum(tf.nn.softplus(logits-answer_score))

            return logits, loss


class ModelFOutputModule(OutputModule):
    def __init__(self):
        self.setup()

    def setup(self):
        pass

    @property
    def input_ports(self) -> Sequence[TensorPort]:
        return [Ports.Prediction.logits]

    def __call__(self, inputs: Sequence[QASetting], logits: np.ndarray) -> Sequence[Answer]:
        # len(inputs) == batch size
        # logits: [batch_size, max_num_candidates]
        winning_indices = np.argmax(logits, axis=1)
        result = []
        for index_in_batch, question in enumerate(inputs):
            winning_index = winning_indices[index_in_batch]
            score = logits[index_in_batch, winning_index]
            result.append(Answer(question.atomic_candidates[winning_index], score=score))
        return result


class KBPReader(JTReader):
    """
    A Reader reads inputs consisting of questions, supports and possibly candidates, and produces answers.
    It consists of three layers: input to tensor (input_module), tensor to tensor (model_module), and tensor to answer
    (output_model). These layers are called in-turn on a given input (list).
    """

    def train2(self, optim,
              training_set: Iterable[Tuple[QASetting, Answer]],
              max_epochs=10, hooks=[],
              l2=0.0, clip=None, clip_op=tf.clip_by_value, dataset_name=None):
        """
        This method trains the reader (and changes its state).
        Args:
            test_set: test set
            dev_set: dev set
            training_set: the training instances.
            **train_params: parameters to be sent to the training function `jtr.train.train`.

        Returns: None

        """
        assert self.is_train, "Reader has to be created for with is_train=True for training."

        logging.info("Setting up data and model...")
        # First setup shared resources, e.g., vocabulary. This depends on the input module.
        self.setup_from_data(training_set)

        loss = self.model_module.tensors[Ports.loss]

        if l2 != 0.0:
            loss += \
                tf.add_n([tf.nn.l2_loss(v) for v in tf.trainable_variables()]) * l2

        if clip is not None:
            gradients = optim.compute_gradients(loss)
            if clip_op == tf.clip_by_value:
                gradients = [(tf.clip_by_value(grad, clip[0], clip[1]), var)
                             for grad, var in gradients]
            elif clip_op == tf.clip_by_norm:
                gradients = [(tf.clip_by_norm(grad, clip), var)
                             for grad, var in gradients]
            min_op = optim.apply_gradients(gradients)
        else:
            min_op = optim.minimize(loss)

        # initialize non model variables like learning rate, optim vars ...
        self.session.run([v.initializer for v in tf.global_variables() if v not in self.model_module.variables])

        logging.info("Start training...")
        for i in range(1, max_epochs + 1):
            batches = self.input_module.batch_generator(training_set, is_eval=False)
            for j, batch in enumerate(batches):
                feed_dict = self.model_module.convert_to_feed_dict(batch)
                _, current_loss = self.session.run([min_op, loss], feed_dict=feed_dict)

                for hook in hooks:
                    hook.at_iteration_end(i, current_loss)

            # calling post-epoch hooks
            for hook in hooks:
                hook.at_epoch_end(i)
                
    def train(self, optimizer,
              training_set: Iterable[Tuple[QASetting, List[Answer]]],
              max_epochs=10, hooks=[],
              l2=0.0, clip=None, clip_op=tf.clip_by_value,
              dataset_name=None):
        """
        This method trains the reader (and changes its state).
        
        Args:
            optimizer: TF optimizer
            training_set: the training instances.
            max_epochs: maximum number of epochs
            hooks: TrainingHook implementations that are called after epochs and batches
            l2: whether to use l2 regularization
            clip: whether to apply gradient clipping and at which value
            clip_op: operation to perform for clipping
        """
        assert self.is_train, "Reader has to be created for with is_train=True for training."
        logger.info("Setting up data and model...")
        # First setup shared resources, e.g., vocabulary. This depends on the input module.
        self.setup_from_data(training_set, dataset_name, "train")
        self.session.run([v.initializer for v in self.model_module.variables])

        
        logging.basicConfig(stream=sys.stdout, level=logging.DEBUG)
        loss = self.model_module.tensors[Ports.loss]

        if l2:
            loss += \
                tf.add_n([tf.nn.l2_loss(v) for v in tf.trainable_variables()]) * l2

        if clip:
            gradients = optimizer.compute_gradients(loss)
            if clip_op == tf.clip_by_value:
                gradients = [(tf.clip_by_value(grad, clip[0], clip[1]), var)
                             for grad, var in gradients if grad]
            elif clip_op == tf.clip_by_norm:
                gradients = [(tf.clip_by_norm(grad, clip), var)
                             for grad, var in gradients if grad]
            min_op = optimizer.apply_gradients(gradients)
        else:
            min_op = optimizer.minimize(loss)

        # initialize non model variables like learning rate, optimizer vars ...
        self.session.run([v.initializer for v in tf.global_variables() if v not in self.model_module.variables])

        logger.info("Start training...")
        for i in range(1, max_epochs + 1):
            batches = self.input_module.batch_generator(training_set, is_eval=False, dataset_name=dataset_name,
                                                    identifier='train')
            for j, batch in enumerate(batches):
                feed_dict = self.model_module.convert_to_feed_dict(batch)

                current_loss, _ = self.session.run([loss, min_op], feed_dict=feed_dict)

                for hook in hooks:
                    hook.at_iteration_end(i, current_loss, set_name='train')

            # calling post-epoch hooks
            for hook in hooks:
                hook.at_epoch_end(i)<|MERGE_RESOLUTION|>--- conflicted
+++ resolved
@@ -95,38 +95,7 @@
         corpus = deep_map(corpus, notokenize, ['question'])
         corpus = deep_map(corpus, self.shared_resources.vocab, ['question'])
         corpus = deep_map(corpus, self.shared_resources.vocab, ['candidates'], cache_fun=True)
-<<<<<<< HEAD
-        corpus = deep_map(corpus, self.shared_resources.vocab, ['answers'])
-        qanswers = {}
-        for i,q in enumerate(corpus['question']):
-            q0=q[0]
-            if q0 not in qanswers:
-                qanswers[q0] = set()
-            a = corpus["answers"][i]
-            qanswers[q0].add(a)
-        if not test_time:
-            sl = ShuffleList(corpus["candidates"][0], qanswers)
-            corpus = posnegsample(corpus, 'question', 'answers', 'candidates', sl)
-            #corpus = dynamic_subsample(corpus,'candidates','answers',how_many=1)
-        return corpus
-
-    def batch_generator(self, dataset: Iterable[Tuple[QASetting, List[Answer]]], is_eval: bool, dataset_name=None,
-                        identifier=None) -> Iterable[Mapping[TensorPort, np.ndarray]]:
-        corpus = self.preprocess(dataset, test_time=is_eval)
-        xy_dict = {
-            Ports.Input.question: corpus["question"],
-            Ports.Input.atomic_candidates: corpus["candidates"],
-            Ports.Target.target_index: corpus["answers"]
-        }
-        return get_batches(xy_dict, batch_size=self.shared_resources.config['batch_size'],exact_epoch=True)
-
-    def __call__(self, qa_settings: List[QASetting]) -> Mapping[TensorPort, np.ndarray]:
-        corpus = self.preprocess(qa_settings, test_time=True)
-        xy_dict = {
-            Ports.Input.question: corpus["question"],
-            Ports.Input.atomic_candidates: corpus["candidates"],
-            Ports.Target.target_index: corpus["answers"]
-=======
+
 
         if has_answers:
             corpus = deep_map(corpus, self.shared_resources.vocab, ['answers'])
@@ -153,7 +122,6 @@
         output = {
             Ports.Input.question: [a["question"] for a in annotations],
             Ports.Input.atomic_candidates: [a["candidates"] for a in annotations]
->>>>>>> 44261a07
         }
 
         if with_answers:
