--- conflicted
+++ resolved
@@ -80,42 +80,24 @@
                    is_eval: bool = False) \
             -> List[Mapping[str, Any]]:
 
-        assert answers is not None
+        has_answers = answers is None
+        answers = answers or [None] * len(questions)
 
         corpus = { "question": [], "candidates": [], "answers":[]}
-<<<<<<< HEAD
         for x, y in zip(questions, answers):
-=======
-        for xy in data:
-            if test_time:
-                x = xy
-                y = None
-            else:
-                x, y = xy
-
->>>>>>> 0dd02495
+
             corpus["question"].append(x.question)
             corpus["candidates"].append(x.atomic_candidates)
 
-            if not test_time:
+            if y is not None:
                 assert len(y) == 1
-                corpus["answers"].append(y[0].text)
+                corpus["answers"].append([y[0].text])
+                corpus = deep_map(corpus, self.shared_resources.vocab, ['answers'])
         corpus = deep_map(corpus, notokenize, ['question'])
         corpus = deep_map(corpus, self.shared_resources.vocab, ['question'])
         corpus = deep_map(corpus, self.shared_resources.vocab, ['candidates'], cache_fun=True)
-        corpus = deep_map(corpus, self.shared_resources.vocab, ['answers'])
-<<<<<<< HEAD
-        qanswers = {}
-        for i,q in enumerate(corpus['question']):
-            q0=q[0]
-            if q0 not in qanswers:
-                qanswers[q0] = set()
-            a = corpus["answers"][i]
-            qanswers[q0].add(a)
-        if not is_eval:
-=======
-
-        if not test_time:
+
+        if has_answers:
             qanswers = {}
             for i,q in enumerate(corpus['question']):
                 q0=q[0]
@@ -123,12 +105,14 @@
                     qanswers[q0] = set()
                 a = corpus["answers"][i]
                 qanswers[q0].add(a)
->>>>>>> 0dd02495
-            sl = ShuffleList(corpus["candidates"][0], qanswers)
-            corpus = posnegsample(corpus, 'question', 'answers', 'candidates', sl)
-            #corpus = dynamic_subsample(corpus,'candidates','answers',how_many=1)
-
-        return transpose_dict_of_lists(corpus, ["question", "candidates", "answers"])
+            if not is_eval:
+                sl = ShuffleList(corpus["candidates"][0], qanswers)
+                corpus = posnegsample(corpus, 'question', 'answers', 'candidates', sl)
+                #corpus = dynamic_subsample(corpus,'candidates','answers',how_many=1)
+
+        return transpose_dict_of_lists(corpus,
+                                       ["question", "candidates"] +
+                                       (["answers"] if has_answers else []))
 
     def create_batch(self, annotations: List[Mapping[str, Any]],
                      is_eval: bool, with_answers: bool) \
@@ -136,9 +120,13 @@
 
         output = {
             Ports.Input.question: [a["question"] for a in annotations],
-            Ports.Input.atomic_candidates: [a["candidates"] for a in annotations],
-            Ports.Target.target_index: [a["answers"] for a in annotations]
+            Ports.Input.atomic_candidates: [a["candidates"] for a in annotations]
         }
+
+        if with_answers:
+            output.update({
+                Ports.Target.target_index: [a["answers"] for a in annotations]
+            })
         return numpify(output)
 
     @property
