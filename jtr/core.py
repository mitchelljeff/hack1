# -*- coding: utf-8 -*-

"""
Here we define the basic interfaces of jtr. jtr readers consist of 3 layers, one that transform
jtr data structures into tensors, one that processes predicts the outputs and losses
using a TensorFlow model into other tensors, and one that converts these tensors back to jtr data structures.
re"""

import logging
import os
import pickle
import shutil
import sys
from abc import abstractmethod
from typing import Mapping, Iterable

import numpy as np
import tensorflow as tf

from jtr.data_structures import *
from jtr.util.vocab import Vocab

logger = logging.getLogger(__name__)


class TensorPort:
    """
    A TensorPort defines an input or output tensor for a ModelModule. This subsumes a
    shape of the tensor, and its data type.
    """

    def __init__(self, dtype, shape, name, doc_string=None, shape_string=None):
        """
        Create a new TensorPort.
        :param dtype: the (TF) data type of the port.
        :param shape: the shape of the tensor.
        :param name: the name of this port (should be a valid TF name)
        :param doc_string: a documentation string associated with this port
        :param shape_string: a string of the form [size_1,size_2,size_3] where size_i is a text describing the
        size of the tensor's dimension i (such as "number of batches").
        """
        self.dtype = dtype
        self.shape = shape
        self.name = name
        self.__doc__ = doc_string
        self.shape_string = shape_string

    def create_placeholder(self):
        """
        Convenience method that produces a placeholder of the type and shape defined by the port.
        Returns: a placeholder of same type, shape and name.
        """
        return tf.placeholder(self.dtype, self.shape, self.name)

    def __gt__(self, port):
        return self.name > port.name


class TensorPortWithDefault(TensorPort):
    """
    TensorPort that also defines a default value.
    """

    def __init__(self, default_value, dtype, shape, name, doc_string=None, shape_string=None):
        self.default_value = default_value
        super().__init__(dtype, shape, name, doc_string=doc_string, shape_string=shape_string)

    def create_placeholder(self):
        """
        Convenience method that produces a constant of the type, value and shape defined by the port.
        Returns: a constant tensor of same type, shape and name. It can nevertheless be fed with external values
        as if it was a placeholder.
        """
        ph = tf.placeholder_with_default(self.default_value, self.shape, self.name)
        if ph.dtype != self.dtype:
            logger.warning(
                "Placeholder {} with default of type {} created for TensorPort with type {}!".format(self.name,
                                                                                                     ph.dtype,
                                                                                                     self.dtype))
        return ph


class Ports:
    """
    This class groups input ports. Different modules can refer to these ports
    to define their input or output, respectively.
    """

    loss = TensorPort(tf.float32, [None],
                      "Represents loss on each instance in the batch",
                      "[batch_size]")

    class Input:
        question = TensorPort(tf.int32, [None, None], "question",
                              "Represents questions using symbol vectors",
                              "[batch_size, max_num_question_tokens]")

        multiple_support = TensorPort(tf.int32, [None, None, None], "multiple_support",
                                      ("Represents instances with multiple support documents",
                                       " or single instances with extra dimension set to 1"),
                                      "[batch_size, max_num_support, max_num_tokens]")

        atomic_candidates = TensorPort(tf.int32, [None, None], "candidates",
                                       ("Represents candidate choices using single symbols. ",
                                        "This could be a list of entities from global entities ",
                                        "for example atomic_candidates = [e1, e7, e83] from ",
                                        "global_entities = [e1, e2, e3, ..., eN-1, eN"),
                                       "[batch_size, num_candidates]")

        sample_id = TensorPort(tf.int32, [None], "sample_id",
                               "Maps this sample to the index in the input text data",
                               "[batch_size]")

        support_length = TensorPort(tf.int32, [None, None], "support_length",
                                    "Represents length of supports in each support in batch",
                                    "[batch_size, num_supports]")

        question_length = TensorPort(tf.int32, [None], "question_length",
                                     "Represents length of questions in batch",
                                     "[Q]")

    class Prediction:
        logits = TensorPort(tf.float32, [None, None], "candidate_scores",
                            "Represents output scores for each candidate",
                            "[batch_size, num_candidates]")

        candidate_index = TensorPort(tf.float32, [None], "candidate_idx",
                                     "Represents answer as a single index",
                                     "[batch_size]")

    class Target:
        candidate_1hot = TensorPort(tf.float32, [None, None], "candidate_targets",
                                    "Represents target (0/1) values for each candidate",
                                    "[batch_size, num_candidates]")

        target_index = TensorPort(tf.int32, [None], "target_index",
                                  ("Represents symbol id of target candidate. ",
                                   "This can either be an index into a full list of candidates,",
                                   " which is fixed, or an index into a partial list of ",
                                   "candidates, for example a list of potential entities ",
                                   "from a list of many candiadtes"),
                                  "[batch_size]")


class FlatPorts:
    """
     Number of questions in batch is Q, number of supports is S, number of answers is A, number of candidates is C.
    Typical input ports such as support, candidates, answers are defined together with individual mapping ports. This
    allows for more flexibility when numbers can vary between questions. Naming convention is to use suffix "_flat".
    """

    class Input:
        support_to_question = TensorPort(tf.int32, [None], "support2question",
                                         "Represents mapping to question idx per support",
                                         "[S]")
        candidate_to_question = TensorPort(tf.int32, [None], "candidate2question",
                                           "Represents mapping to question idx per candidate",
                                           "[C]")
        answer2question = TensorPort(tf.int32, [None], "answer2question",
                                     "Represents mapping to question idx per answer",
                                     "[A]")

        support = TensorPort(tf.int32, [None, None], "support_flat",
                             "Represents instances with a single support document. "
                             "[S, max_num_tokens]")

        atomic_candidates = TensorPort(tf.int32, [None], "candidates_flat",
                                       "Represents candidate choices using single symbols",
                                       "[C]")

        seq_candidates = TensorPort(tf.int32, [None, None], "seq_candidates_flat",
                                    "Represents candidate choices using single symbols",
                                    "[C, max_num_tokens]")

        support_length = TensorPort(tf.int32, [None], "support_length_flat",
                                    "Represents length of support in batch",
                                    "[S]")

        question_length = TensorPort(tf.int32, [None], "question_length_flat",
                                     "Represents length of questions in batch",
                                     "[Q]")

    class Prediction:
        candidate_scores = TensorPort(tf.float32, [None], "candidate_scores_flat",
                                      "Represents output scores for each candidate",
                                      "[C]")

        candidate_idx = TensorPort(tf.float32, [None], "candidate_predictions_flat",
                                   "Represents groundtruth candidate labels, usually 1 or 0",
                                   "[C]")

        # extractive QA
        start_scores = TensorPort(tf.float32, [None, None], "start_scores_flat",
                                  "Represents start scores for each support sequence",
                                  "[S, max_num_tokens]")

        end_scores = TensorPort(tf.float32, [None, None], "end_scores_flat",
                                "Represents end scores for each support sequence",
                                "[S, max_num_tokens]")

        answer_span = TensorPort(tf.int32, [None, 2], "answer_span_prediction_flat",
                                 "Represents answer as a (start, end) span", "[A, 2]")

        # generative QA
        generative_symbol_scores = TensorPort(tf.int32, [None, None, None], "symbol_scores",
                                              "Represents symbol scores for each possible "
                                              "sequential answer given during training",
                                              "[A, max_num_tokens, vocab_len]")

        generative_symbols = TensorPort(tf.int32, [None, None], "symbol_prediction",
                                        "Represents symbol sequence for each possible "
                                        "answer target_indexpredicted by the model",
                                        "[A, max_num_tokens]")

    class Target:
        candidate_idx = TensorPort(tf.int32, [None], "candidate_targets_flat",
                                   "Represents groundtruth candidate labels, usually 1 or 0",
                                   "[C]")

        answer_span = TensorPort(tf.int32, [None, 2], "answer_span_target_flat",
                                 "Represents answer as a (start, end) span", "[A, 2]")

        seq_answer = TensorPort(tf.int32, [None, None], "answer_seq_target_flat",
                                "Represents answer as a sequence of symbols",
                                "[A, max_num_tokens]")

        generative_symbols = TensorPort(tf.int32, [None, None], "symbol_targets",
                                        "Represents symbol scores for each possible "
                                        "sequential answer given during training",
                                        "[A, max_num_tokens]")

    class Misc:
        # MISC intermediate ports that might come in handy
        # -embeddings
        embedded_seq_candidates = TensorPort(tf.float32, [None, None, None], "embedded_seq_candidates_flat",
                                             "Represents the embedded sequential candidates",
                                             "[C, max_num_tokens, N]")

        embedded_candidates = TensorPort(tf.float32, [None, None], "embedded_candidates_flat",
                                         "Represents the embedded candidates",
                                         "[C, N]")

        embedded_support = TensorPort(tf.float32, [None, None, None], "embedded_support_flat",
                                      "Represents the embedded support",
                                      "[S, max_num_tokens, N]")

        embedded_question = TensorPort(tf.float32, [None, None, None], "embedded_question_flat",
                                       "Represents the embedded question",
                                       "[Q, max_num_question_tokens, N]")
        # -attention, ...


<<<<<<< HEAD


=======


>>>>>>> ab578af9
class SharedResources():
    """
    A class to provide and store generally shared resources, such as vocabularies,
    across the reader sub-modules.
    """

    def __init__(self, vocab: Vocab = None, config: dict = None):
        """
        Several shared resources are initialised here, even if no arguments
        are passed when calling __init__.
        The instantiated objects will be filled by the InputModule.
        - self.config holds hyperparameter values and general configuration
            parameters.
        - self.vocab serves as default Vocabulary object.
        - self.answer_vocab is by default the same as self.vocab. However,
            this attribute can be changed by the InputModule, e.g. by setting
            sepvocab=True when calling the setup_from_data() of the InputModule.
        """
        self.config = config or dict()
<<<<<<< HEAD
        self.vocab = vocab
=======
        self.vocab = vocab or Vocab()
        self.answer_vocab = self.vocab    # has to be set in input module.
>>>>>>> ab578af9

    def store(self, path):
        """
        Saves all attributes of this object.
        :param path: path to save shared resources
        """
<<<<<<< HEAD
        if not os.path.exists(os.path.dirname(path)):
            os.mkdir(os.path.dirname(path))
        with open(path, 'wb') as f:
            pickle.dump(self.__dict__, f, pickle.HIGHEST_PROTOCOL)
=======
        if not os.path.exists(path):
            os.mkdir(path)

        if self.vocab is not None:
            with open(os.path.join(path), 'wb') as f:
                pickle.dump(self.__dict__, f, pickle.HIGHEST_PROTOCOL)
>>>>>>> ab578af9

    def load(self, path):
        """
        Loads this (potentially empty) resource from path (all object attributes).
        :param path: path to shared resources
        """
<<<<<<< HEAD
        if os.path.exists(path):
            with open(path, 'rb') as f:
=======
        if os.path.exists(os.path.join(path)):
            with open(os.path.join(path), 'rb') as f:
>>>>>>> ab578af9
                self.__dict__.update(pickle.load(f))


class InputModule:
    """
    An input module processes inputs and turns them into tensors to be processed by the model module.
    """

    @abstractmethod
    def output_ports(self) -> List[TensorPort]:
        """
        Defines what types of tensors the output module produces in each batch.
        Returns: a list of tensor ports that correspond to the tensor ports in the mapping
        produced by `__call__`. The `dataset_generator` method will return bindings for these
        ports and the ones in `training_ports`.
        """
        pass

    @abstractmethod
    def training_ports(self) -> List[TensorPort]:
        """
        Defines what types of tensor are provided in addition to `output_ports` during training
        in the `dataset_generator` function. Typically these will be ports that describe
        the target solution at training time.
        """
        pass

    @abstractmethod
    def __call__(self, qa_settings: List[QASetting]) -> Mapping[TensorPort, np.ndarray]:
        """
        Converts a list of inputs into a single batch of tensors, consisting with the `output_ports` of this
        module.
        Args:
            qa_settings: a list of instances (question, support, optional candidates)

        Returns:
            A mapping from ports to tensors.

        """
        pass

    @abstractmethod
    def dataset_generator(self, dataset: List[Tuple[QASetting, List[Answer]]], is_eval: bool) -> \
            Iterable[Mapping[TensorPort, np.ndarray]]:
        """
        Given a training set of input-answer pairs, this method produces an iterable/generator
        that when iterated over returns a sequence of batches. These batches map ports to tensors
        just as `__call__` does, but provides additional bindings for the `training_ports` ports in
        case `is_eval` is `False`.
        Args:
            dataset: a set of pairs of input and answer.
            is_eval: is this dataset generated for evaluation only (not training).

        Returns: An iterable/generator that, on each pass through the data, produces a list of batches.
        """
        pass

    @abstractmethod
    def setup_from_data(self, data: List[Tuple[QASetting, List[Answer]]]) -> SharedResources:
        """
        Sets up the module based on input data. This usually involves setting up vocabularies and other
        resources.
        Args:
            data: a set of pairs of input and answer.

        Returns: vocab
        """
        pass

    @abstractmethod
    def setup(self):
        """
        Args:
            shared_resources:
        """
        pass

    def store(self, path):
        """
        Store the state of this module. Default is that there is no state, so nothing to store.
        """
        pass

    def load(self, path):
        """
        Load the state of this module. Default is that there is no state, so nothing to load.
        """
        pass


class ModelModule:
    """
    A model module encapsulates two tensorflow trees (possibly overlapping): a tree representing
    the answer prediction (to be processed by the outout module) and a tree representing the loss.
    It defines the expected input and output tensor shapes and types via its respective input
    and output pairs.
    """

    def __call__(self, sess: tf.Session,
                 batch: Mapping[TensorPort, np.ndarray],
                 goal_ports: List[TensorPort] = list()) -> Mapping[TensorPort, np.ndarray]:
        """
        Runs a batch represented by a mapping from tensorports to numpy arrays and returns value for specified
        goal ports.
        Args:
            sess: the tf session to use
            batch: mapping from ports to values
            goal_ports: optional output ports, defaults to output_ports of this module will be returned

        Returns:
            A mapping from goal ports to tensors.

        """
        goal_ports = goal_ports or self.output_ports

        feed_dict = self.convert_to_feed_dict(batch)
        outputs = sess.run([self.tensors[p] for p in goal_ports if p in self.output_ports], feed_dict)

        ret = dict(zip(filter(lambda p: p in self.output_ports, goal_ports), outputs))
        for p in goal_ports:
            if p not in ret and p in batch:
                ret[p] = batch[p]

        return ret

    @abstractmethod
    def output_ports(self) -> Sequence[TensorPort]:
        """
        Returns: Definition of the output ports of this module.
        """
        pass

    @abstractmethod
    def input_ports(self) -> Sequence[TensorPort]:
        """
        Returns: Definition of the input ports.
        """
        pass

    @abstractmethod
    def training_input_ports(self) -> Sequence[TensorPort]:
        """
        Returns: Definition of the input ports necessary to create the training output ports, i.e., they do not have
        to be provided during eval and they can include output ports of this module.
        """
        pass

    @abstractmethod
    def training_output_ports(self) -> Sequence[TensorPort]:
        """
        Returns: Definition of the output ports provided during training for this module.
        """
        pass

    @abstractmethod
    def placeholders(self) -> Mapping[TensorPort, tf.Tensor]:
        """
        Returns: A mapping from ports to the TF placeholders that correspond to them.
        """
        pass

    @abstractmethod
    def tensors(self) -> Mapping[TensorPort, tf.Tensor]:
        """
        Returns: A mapping from ports to the TF tensors that correspond to them.
        """
        pass

    def convert_to_feed_dict(self, mapping: Mapping[TensorPort, np.ndarray]) -> Mapping[tf.Tensor, np.ndarray]:
        result = {ph: mapping[port] for port, ph in self.placeholders.items() if port in mapping}
        return result

    @abstractmethod
    def setup(self, is_training=True):
        """
        Sets up the module. This usually involves creating the actual tensorflow graph. It is expected
        to be called after the input module is set up and shared resources, such as the vocab, config, etc.,
        are prepared already at this point.
        """
        pass

    def store(self, sess, path):
        """
        Store the state of this module. Default is that there is no state, so nothing to store.
        """
        pass

    def load(self, sess, path):
        """
        Load the state of this module. Default is that there is no state, so nothing to load.
        """
        pass

    @abstractmethod
    def train_variables(self) -> Sequence[tf.Variable]:
        """ Returns: A list of training variables """

    @abstractmethod
    def variables(self) -> Sequence[tf.Variable]:
        """ Returns: A list of variables """


class SimpleModelModule(ModelModule):
    """
    This class simplifies the implementation of ModelModules by requiring to implement a small set of methods that
    produce the TF graphs to create predictions and the training outputs, and define the ports.
    """

    def __init__(self, shared_resources: SharedResources):
        self.shared_resources = shared_resources

    @abstractmethod
    def create_output(self, shared_resources: SharedResources,
                      *input_tensors: tf.Tensor) -> Sequence[tf.Tensor]:
        """
        This function needs to be implemented in order to define how the module produces
        output from input tensors corresponding to `input_ports`.
        Args:
            *input_tensors: a list of input tensors.

        Returns:
            mapping from defined output ports to their tensors.
        """
        pass

    @abstractmethod
    def create_training_output(self, shared_resources: SharedResources,
                               *training_input_tensors: tf.Tensor) -> Sequence[tf.Tensor]:
        """
        This function needs to be implemented in order to define how the module produces tensors only used
        during training given tensors corresponding to the ones defined by `training_input_ports`, which might include
        tensors corresponding to ports defined by `output_ports`. This sub-graph should only be created during training.
        Args:
            *training_input_tensors: a list of input tensors.

        Returns:
            mapping from defined training output ports to their tensors.
        """
        pass

    def setup(self, is_training=True):
        old_train_variables = tf.trainable_variables()
        old_variables = tf.global_variables()
        self._tensors = {d: d.create_placeholder() for d in self.input_ports}
        self._placeholders = dict(self._tensors)
        output_tensors = self.create_output(self.shared_resources, *[self._tensors[port] for port in self.input_ports])
        self._tensors.update(zip(self.output_ports, output_tensors))
        if is_training:
            self._placeholders.update((p, p.create_placeholder()) for p in self.training_input_ports
                                      if p not in self._placeholders and p not in self._tensors)
            self._tensors.update(self._placeholders)
            input_target_tensors = {p: self._tensors.get(p, None) for p in self.training_input_ports}
            training_output_tensors = self.create_training_output(self.shared_resources, *[input_target_tensors[port]
                                                                                           for port in
                                                                                           self.training_input_ports])
            self._tensors.update(zip(self.training_output_ports, training_output_tensors))
        self._training_variables = [v for v in tf.trainable_variables() if v not in old_train_variables]
        self._saver = tf.train.Saver(self._training_variables, max_to_keep=1)
        self._variables = [v for v in tf.global_variables() if v not in old_variables]

    @property
    def placeholders(self) -> Mapping[TensorPort, tf.Tensor]:
        return self._placeholders

    @property
    def tensors(self) -> Mapping[TensorPort, tf.Tensor]:
        """
        Returns: Mapping from ports to tensors
        """
        return self._tensors if hasattr(self, "_tensors") else None

    def store(self, sess, path):
        self._saver.save(sess, path)

    def load(self, sess, path):
        self._saver.restore(sess, path)

    @property
    def train_variables(self) -> Sequence[tf.Tensor]:
        """ Returns: A list of training variables """
        return self._training_variables

    @property
    def variables(self) -> Sequence[tf.Tensor]:
        """ Returns: A list of variables """
        return self._variables


class OutputModule:
    """
    An output module takes the output (numpy) tensors of the model module and turns them into
    jack data structures.
    """

    @abstractmethod
    def input_ports(self) -> Sequence[TensorPort]:
        """
        Returns: correspond to a subset of output ports of model module.
        """
        pass

    @abstractmethod
    def __call__(self, inputs: Sequence[QASetting], *tensor_inputs: np.ndarray) -> Sequence[Answer]:
        """
        Process the tensors corresponding to the defined `input_ports` for a batch to produce a list of answers.
        The module has access to the original inputs.
        Args:
            inputs:
            prediction:

        Returns:

        """
        pass

    @abstractmethod
    def setup(self):
        """
        Args:
            shared_resources: sets up this module with shared resources
        """

    def store(self, path):
        """
        Store the state of this module. Default is that there is no state, so nothing to store.
        """
        pass

    def load(self, path):
        """
        Load the state of this module. Default is that there is no state, so nothing to load.
        """
        pass


class JTReader:
    """
    A Reader reads inputs consisting of questions, supports and possibly candidates, and produces answers.
    It consists of three layers: input to tensor (input_module), tensor to tensor (model_module), and tensor to answer
    (output_model). These layers are called in-turn on a given input (list).
    """

    def __init__(self,
                 shared_resources: SharedResources,
                 input_module: InputModule,
                 model_module: ModelModule,
                 output_module: OutputModule,
                 sess: tf.Session = None,
                 is_train: bool = True):
        self.shared_resources = shared_resources
        self.sess = sess
        self.output_module = output_module
        self.model_module = model_module
        self.input_module = input_module
        self.is_train = is_train

        if self.sess is None:
            sess_config = tf.ConfigProto(allow_soft_placement=True)
            sess_config.gpu_options.allow_growth = True
            self.sess = tf.Session(config=sess_config)

        assert all(port in self.input_module.output_ports for port in self.model_module.input_ports), \
            "Input Module outputs must include model module inputs"

        assert all(port in self.input_module.training_ports or port in self.model_module.output_ports or
                   port in self.input_module.output_ports for port in self.model_module.training_input_ports), \
            "Input Module (training) outputs and model module outputs must include model module training inputs"

        assert all(port in self.model_module.output_ports or port in self.input_module.output_ports
                   for port in self.output_module.input_ports), \
            "Module model output must match output module inputs"

    def __call__(self, inputs: Sequence[QASetting]) -> Sequence[Answer]:
        """
        Answers a list of question settings
        Args:
            inputs: a list of inputs.

        Returns:
            predicted outputs/answers to a given (labeled) dataset
        """
        self.sess.run([v.initializer for v in self.model_module.variables])
        batch = self.input_module(inputs)
        output_module_input = self.model_module(self.sess, batch, self.output_module.input_ports)
        answers = self.output_module(inputs, *[output_module_input[p] for p in self.output_module.input_ports])
        return answers

    def process_outputs(self, dataset: Sequence[Tuple[QASetting, Answer]], batch_size: int, debug=False):
        """
        Similar to the call method, only that it works on a labeled dataset and applies batching. However, assumes
        that batches in input_module.dataset_generator are processed in order and do not get shuffled during with
        flag is_eval set to true.
        Args:
            dataset:
            batch_size: note this information is needed here, but does not set the batch_size the model is using.
            This has to happen during setup/configuration.
            debug: if true, logging counter

        Returns:
            predicted outputs/answers to a given (labeled) dataset
        """
        logger.debug("Setting up batches...")
        batches = self.input_module.dataset_generator(dataset, is_eval=True)
        answers = list()
        logger.debug("Start answering...")
        for j, batch in enumerate(batches):
            output_module_input = self.model_module(self.sess, batch, self.output_module.input_ports)
            inputs = [x for x, _ in dataset[j * batch_size:(j + 1) * batch_size]]
            answers.extend(
                self.output_module(inputs, *[output_module_input[p] for p in self.output_module.input_ports]))
            if debug:
                sys.stdout.write("\r%d/%d examples processed..." % (len(answers), len(dataset)))
                sys.stdout.flush()
        return answers

    def train(self, optimizer,
              training_set: Sequence[Tuple[QASetting, Answer]],
              max_epochs=10, hooks=[],
              l2=0.0, clip=None, clip_op=tf.clip_by_value):
        """
        This method trains the reader (and changes its state).
        Args:
            optimizer: TF optimizer
            training_set: the training instances.
            max_epochs: maximum number of epochs
            hooks: TrainingHook implementations that are called after epochs and batches
            l2: whether to use l2 regularization
            clip: whether to apply gradient clipping and at which value
            clip_op: operation to perform for clipping
        """
        assert self.is_train, "Reader has to be created for with is_train=True for training."

        logger.info("Setting up data and model...")
        # First setup shared resources, e.g., vocabulary. This depends on the input module.
        self.setup_from_data(training_set)
        self.sess.run([v.initializer for v in self.model_module.variables])

        batches = self.input_module.dataset_generator(training_set, is_eval=False)
        batches_dev = self.input_module.dataset_generator(training_set, is_eval=True)
        logging.basicConfig(stream=sys.stdout, level=logging.DEBUG)
        loss = self.model_module.tensors[Ports.loss]

        if l2:
            loss += \
                tf.add_n([tf.nn.l2_loss(v) for v in tf.trainable_variables()]) * l2

        if clip:
            gradients = optimizer.compute_gradients(loss)
            if clip_op == tf.clip_by_value:
                gradients = [(tf.clip_by_value(grad, clip[0], clip[1]), var)
                             for grad, var in gradients if grad]
            elif clip_op == tf.clip_by_norm:
                gradients = [(tf.clip_by_norm(grad, clip), var)
                             for grad, var in gradients if grad]
            min_op = optimizer.apply_gradients(gradients)
        else:
            min_op = optimizer.minimize(loss)

        # initialize non model variables like learning rate, optimizer vars ...
        self.sess.run([v.initializer for v in tf.global_variables() if v not in self.model_module.variables])

        logger.info("Start training...")
        for i in range(1, max_epochs + 1):
            for j, (batch, batch_dev) in enumerate(zip(batches, batches_dev)):
                feed_dict = self.model_module.convert_to_feed_dict(batch)

                current_loss, _ = self.sess.run([loss, min_op], feed_dict=feed_dict)

                for hook in hooks:
                    hook.at_iteration_end(i, current_loss, set_name='train')

                feed_dict = self.model_module.convert_to_feed_dict(batch_dev)
                current_loss = self.sess.run([loss], feed_dict=feed_dict)[0]

                for hook in hooks:
                    hook.at_iteration_end(i, current_loss, set_name='dev')

            # calling post-epoch hooks
            for hook in hooks:
                hook.at_epoch_end(i)

    def setup_from_data(self, data: Sequence[Tuple[QASetting, Answer]]):
        """
        Sets up modules given a training dataset if necessary.
        Args:
            data: training dataset
        """
        self.input_module.setup_from_data(data)
        self.model_module.setup(self.is_train)
        self.output_module.setup()
        self.sess.run([v.initializer for v in self.model_module.variables])

    def setup_from_file(self, path):
        """
        Sets up already stored reader from model directory.
        Args:
            path: training dataset
        """
        self.shared_resources.load(os.path.join(path, "shared_resources"))
        self.input_module.setup()
        self.input_module.load(os.path.join(path, "input_module"))
        self.model_module.setup(self.is_train)
        self.sess.run([v.initializer for v in self.model_module.variables])
        self.model_module.load(self.sess, os.path.join(path, "model_module"))
        self.output_module.setup()
        self.output_module.load(os.path.join(path, "output_module"))

    def load(self, path):
        """
        (Re)loads module states on a setup reader (but not shared resources).
        If reader is not setup yet use setup from file instead.
        Args:
            path: model directory
        """
        self.input_module.load(os.path.join(path, "input_module"))
        self.model_module.load(self.sess, os.path.join(path, "model_module"))
        self.output_module.load(os.path.join(path, "output_module"))

    def store(self, path):
        """
        Store module states and shared resources.
        Args:
            path: model directory
        """
        if os.path.exists(path):
            shutil.rmtree(path)
        os.makedirs(path)
        self.shared_resources.store(os.path.join(path, "shared_resources"))
        self.input_module.store(os.path.join(path, "input_module"))
        self.model_module.store(self.sess, os.path.join(path, "model_module"))
        self.output_module.store(os.path.join(path, "output_module"))<|MERGE_RESOLUTION|>--- conflicted
+++ resolved
@@ -250,13 +250,6 @@
         # -attention, ...
 
 
-<<<<<<< HEAD
-
-
-=======
-
-
->>>>>>> ab578af9
 class SharedResources():
     """
     A class to provide and store generally shared resources, such as vocabularies,
@@ -276,44 +269,25 @@
             sepvocab=True when calling the setup_from_data() of the InputModule.
         """
         self.config = config or dict()
-<<<<<<< HEAD
         self.vocab = vocab
-=======
-        self.vocab = vocab or Vocab()
-        self.answer_vocab = self.vocab    # has to be set in input module.
->>>>>>> ab578af9
 
     def store(self, path):
         """
         Saves all attributes of this object.
         :param path: path to save shared resources
         """
-<<<<<<< HEAD
         if not os.path.exists(os.path.dirname(path)):
             os.mkdir(os.path.dirname(path))
         with open(path, 'wb') as f:
             pickle.dump(self.__dict__, f, pickle.HIGHEST_PROTOCOL)
-=======
-        if not os.path.exists(path):
-            os.mkdir(path)
-
-        if self.vocab is not None:
-            with open(os.path.join(path), 'wb') as f:
-                pickle.dump(self.__dict__, f, pickle.HIGHEST_PROTOCOL)
->>>>>>> ab578af9
 
     def load(self, path):
         """
         Loads this (potentially empty) resource from path (all object attributes).
         :param path: path to shared resources
         """
-<<<<<<< HEAD
         if os.path.exists(path):
             with open(path, 'rb') as f:
-=======
-        if os.path.exists(os.path.join(path)):
-            with open(os.path.join(path), 'rb') as f:
->>>>>>> ab578af9
                 self.__dict__.update(pickle.load(f))
 
 
