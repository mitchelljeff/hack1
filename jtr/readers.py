--- conflicted
+++ resolved
@@ -131,10 +131,6 @@
 
 
 @__mcqa_reader
-<<<<<<< HEAD
-def snli_reader(shared_resources: SharedResources):
-    """ Creates a SNLI reader instance (multiple choice qa model). """
-=======
 def cbilstm_snli_reader(shared_resources: SharedVocabAndConfig):
     """
     Creates a SNLI reader instance (multiple choice qa model).
@@ -142,7 +138,6 @@
     
     [1] Tim Rocktäschel et al. - Reasoning about Entailment with Neural Attention. ICLR 2016
     """
->>>>>>> 0aad69c3
     from jtr.tasks.mcqa.simple_mcqa import MultiSupportFixedClassInputs, PairOfBiLSTMOverSupportAndQuestionModel, \
         EmptyOutputModule
     input_module = MultiSupportFixedClassInputs(shared_resources)
@@ -152,10 +147,6 @@
 
 
 @__mcqa_reader
-<<<<<<< HEAD
-def dam_snli_reader(shared_resources: SharedResources):
-    """ Creates a SNLI reader instance (multiple choice qa model). """
-=======
 def dam_snli_reader(shared_resources: SharedVocabAndConfig):
     """
     Creates a SNLI reader instance (multiple choice qa model).
@@ -163,7 +154,6 @@
     
     [1] Ankur P. Parikh et al. - A Decomposable Attention Model for Natural Language Inference. EMNLP 2016
     """
->>>>>>> 0aad69c3
     from jtr.tasks.mcqa.simple_mcqa import MultiSupportFixedClassInputs, DecomposableAttentionModel, EmptyOutputModule
     input_module = MultiSupportFixedClassInputs(shared_resources)
     model_module = DecomposableAttentionModel(shared_resources)
