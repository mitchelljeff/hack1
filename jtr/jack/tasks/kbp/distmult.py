--- conflicted
+++ resolved
@@ -61,21 +61,12 @@
 
     def __call__(self, qa_settings: List[QASetting]) -> Mapping[TensorPort, np.ndarray]:
         corpus = self.preprocess(qa_settings, test_time=True)
-<<<<<<< HEAD
         xy_dict = {
-=======
-        x_dict = {
->>>>>>> aeaf143f
             Ports.Input.multiple_support: corpus["support"],
             Ports.Input.question: corpus["question"],
             Ports.Input.atomic_candidates: corpus["candidates"]
         }
-<<<<<<< HEAD
         return get_batches(xy_dict)
-=======
-        return numpify(x_dict)
-
->>>>>>> aeaf143f
 
     @property
     def output_ports(self) -> List[TensorPort]:
@@ -99,8 +90,10 @@
     def input_ports(self) -> List[TensorPort]:
         return [Ports.Input.question]
 
-    def create_training_output(self, shared_resources: SharedResources,
-                               logits: tf.Tensor, target_index: tf.Tensor) -> Sequence[tf.Tensor]:
+    def create_training_output(self,
+                               shared_resources: SharedResources,
+                               logits: tf.Tensor,
+                               target_index: tf.Tensor) -> Sequence[tf.Tensor]:
         return [self.loss]
 
     def create_output(self, shared_resources: SharedResources, question: tf.Tensor) -> Sequence[tf.Tensor]:
