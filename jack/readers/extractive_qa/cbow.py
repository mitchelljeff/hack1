--- conflicted
+++ resolved
@@ -325,13 +325,9 @@
         # question encoding
         answer_type_start = tf.squeeze(tf.slice(answer_type_span, [0, 0], [-1, 1]), axis=0)
         answer_type_end = tf.squeeze(tf.slice(answer_type_span, [0, 1], [-1, -1]), axis=0)
-<<<<<<< HEAD
-        answer_type_mask = misc.mask_for_lengths(answer_type_start, batch_size, max_question_length, value=1.0) * \
-                           misc.mask_for_lengths(answer_type_end + 1, batch_size, max_question_length,
-=======
-        answer_type_mask = tfutil.mask_for_lengths(answer_type_start, max_question_length, value=1.0) * \
-                           tfutil.mask_for_lengths(answer_type_end + 1, max_question_length,
->>>>>>> ccf1c129
+
+        answer_type_mask = misc.mask_for_lengths(answer_type_start, max_question_length, value=1.0) * \
+                           misc.mask_for_lengths(answer_type_end + 1, max_question_length,
                                                    mask_right=False, value=1.0)
         answer_type = tf.reduce_sum(emb_question * tf.expand_dims(answer_type_mask, 2), 1) / \
                       tf.maximum(1.0, tf.reduce_sum(answer_type_mask, 1, keep_dims=True))
@@ -344,13 +340,8 @@
         question_rep.set_shape([None, input_size * 3])
 
         # wiq features
-<<<<<<< HEAD
-        support_mask = misc.mask_for_lengths(support_length, batch_size)
-        question_binary_mask = misc.mask_for_lengths(question_length, batch_size, mask_right=False, value=1.0)
-=======
-        support_mask = tfutil.mask_for_lengths(support_length)
-        question_binary_mask = tfutil.mask_for_lengths(question_length, mask_right=False, value=1.0)
->>>>>>> ccf1c129
+        support_mask = misc.mask_for_lengths(support_length)
+        question_binary_mask = misc.mask_for_lengths(question_length, mask_right=False, value=1.0)
 
         v_wiqw = tf.get_variable("v_wiq_w", [1, 1, input_size],
                                  initializer=tf.constant_initializer(1.0))
